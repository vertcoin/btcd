--- conflicted
+++ resolved
@@ -171,7 +171,6 @@
 	//	Transactions: []*wire.MsgTx{&genesisCoinbaseTx}, // this is wrong... will it break?
 }
 
-<<<<<<< HEAD
 // ==================== LiteRegNet
 
 // liteCoinRegTestGenesisHash is the first hash in litecoin regtest
@@ -198,7 +197,6 @@
 		Timestamp:  time.Unix(1296688602, 0), // later
 		Bits:       0x207fffff,
 		Nonce:      2,
-=======
 // ==================== VertcoinTestnet
 
 // VertcoinTestNetGenesisHash
@@ -225,15 +223,10 @@
 		Timestamp:  time.Unix(1481291250, 0), // later
 		Bits:       0x1e0ffff0,
 		Nonce:      915027,
->>>>>>> 1d02e5b4
 	},
 	//	Transactions: []*wire.MsgTx{&genesisCoinbaseTx}, // this is wrong... will it break?
 }
 
-<<<<<<< HEAD
-=======
-
->>>>>>> 1d02e5b4
 // ================================= BC2
 
 // bc2GenesisHash is the hash of the first block in the block chain for the
